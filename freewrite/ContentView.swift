--- conflicted
+++ resolved
@@ -368,14 +368,7 @@
     }
     
     var placeholderOffset: CGFloat {
-<<<<<<< HEAD
         // Instead of using calculated line height, use a simple offset
-        return fontSize / 2
-=======
-        let font = NSFont(name: selectedFont, size: fontSize) ?? .systemFont(ofSize: fontSize)
-        let defaultLineHeight = font.defaultLineHeight()
-        // Account for two newlines plus a small adjustment for visual alignment
-        // return (defaultLineHeight * 2) + 2
         return fontSize / 2
     }
     
@@ -386,7 +379,6 @@
     
     var popoverTextColor: Color {
         return colorScheme == .light ? Color.primary : Color.white
->>>>>>> b07886f4
     }
     
     var body: some View {
